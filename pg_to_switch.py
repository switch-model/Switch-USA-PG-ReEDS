import os
import sys
import pandas as pd
import numpy as np
import math
from datetime import datetime as dt
import ast
import itertools
from statistics import mode
from typing import List, Optional

from powergenome.resource_clusters import ResourceGroup
from pathlib import Path
import sqlalchemy as sa
import typer
from typing_extensions import Annotated

import pandas as pd
from powergenome.fuels import fuel_cost_table
from powergenome.generators import GeneratorClusters
from powergenome.util import (
    build_scenario_settings,
    init_pudl_connection,
    load_settings,
    check_settings,
)

from powergenome.time_reduction import kmeans_time_clustering
from powergenome.eia_opendata import fetch_fuel_prices
from powergenome.eia_opendata import add_user_fuel_prices
import geopandas as gpd
from powergenome.generators import *
from powergenome.external_data import (
    make_demand_response_profiles,
    make_generator_variability,
    load_demand_segments,
)
from powergenome.GenX import (
    add_misc_gen_values,
    hydro_energy_to_power,
    add_co2_costs_to_o_m,
    create_policy_req,
    set_must_run_generation,
    min_cap_req,
)
from powergenome.co2_pipeline_cost import merge_co2_pipeline_costs


from conversion_functions import (
    derate_by_capacity_factor,
    switch_fuel_cost_table,
    switch_fuels,
    create_dict_plantgen,
    create_dict_plantpudl,
    plant_dict,
    plant_gen_id,
    plant_pudl_id,
    gen_build_predetermined,
    gen_build_costs_table,
    generation_projects_info,
    hydro_time_tables,
    load_zones_table,
    fuel_market_tables,
    timeseries,
    timeseries_full,
    graph_timestamp_map_table,
    graph_timestamp_map_kmeans,
    loads_table,
    tx_cost_transform,
    variable_capacity_factors_table,
    transmission_lines_table,
    balancing_areas,
    ts_tp_pg_kmeans,
    hydro_timepoints_pg_kmeans,
    hydro_timeseries_pg_kmeans,
    hydro_system_module_tables,
    variable_cf_pg_kmeans,
    load_pg_kmeans,
)

from powergenome.load_profiles import (
    make_load_curves,
    add_load_growth,
    make_final_load_curves,
    make_distributed_gen_profiles,
)

if not sys.warnoptions:
    import warnings

    warnings.simplefilter("ignore")


# convenience functions to get first/final keys/values from dicts
# (e.g., first year in a dictionary organized by years)
# note: these use the order of creation, not lexicographic order
def first_key(d: dict):
    return next(iter(d.keys()))


def first_value(d: dict):
    return next(iter(d.values()))


def final_key(d: dict):
    return next(reversed(d.keys()))


def final_value(d: dict):
    return next(reversed(d.values()))


def fuel_files(
    fuel_prices: pd.DataFrame,
    planning_years: List[int],
    regions: List[str],
    fuel_region_map: dict[str, List[str]],
    fuel_emission_factors: dict[str, float],
    out_folder: Path,
):
    fuel_cost = switch_fuel_cost_table(
        fuel_region_map,
        fuel_prices,
        regions,
        scenario=["reference", "user"],
        year_list=planning_years,
    )

    fuels_table = switch_fuels(fuel_prices, fuel_emission_factors)
    fuels_table.loc[len(fuels_table.index)] = [
        "Fuel",
        0,
        0,
    ]  # adding in a dummy fuel for regional_fuel_market

    ### edit by RR
    IPM_regions = regions
    load_zones = load_zones_table(IPM_regions, zone_ccs_distance_km=0)
    # add in the dummy loadzone
    load_zones.loc[len(load_zones.index)] = [
        "loadzone",
        0,
        load_zones["zone_dbid"].max() + 1,
    ]
    load_zones.to_csv(out_folder / "load_zones.csv", index=False)

    regional_fuel_markets = pd.DataFrame(
        {"regional_fuel_market": "loadzone-Fuel", "fuel": "Fuel"}, index=[0]
    )
    regional_fuel_markets

    ### edited by RR. CHANGE COLUMN NAME from fuel to rfm.
    zone_regional_fm = pd.DataFrame(
        {"load_zone": "loadzone", "rfm": "loadzone-Fuel"}, index=[0]
    )
    zone_regional_fm
    # creating dummy values based on one load zone in REAM's input file
    # note:regional_fuel_market should align with the regional_fuel_market table.
    # TODO --RR
    fuel_supply_curves20 = pd.DataFrame(
        {
            "period": [2020, 2020, 2020, 2020, 2020, 2020],
            "tier": [1, 2, 3, 4, 5, 6],
            "unit_cost": [1.9, 4.0, 487.5, 563.7, 637.8, 816.7],
            "max_avail_at_cost": [651929, 3845638, 3871799, 3882177, 3889953, 3920836],
        }
    )
    fuel_supply_curves20.insert(0, "regional_fuel_market", "loadzone-Fuel")
    fuel_supply_curves30 = fuel_supply_curves20.copy()
    fuel_supply_curves30["period"] = 2030
    fuel_supply_curves40 = fuel_supply_curves20.copy()
    fuel_supply_curves40["period"] = 2040
    fuel_supply_curves50 = fuel_supply_curves20.copy()
    fuel_supply_curves50["period"] = 2050
    fuel_supply_curves = pd.concat(
        [
            fuel_supply_curves20,
            fuel_supply_curves30,
            fuel_supply_curves40,
            fuel_supply_curves50,
        ]
    )
    fuel_supply_curves

    regional_fuel_markets.to_csv(out_folder / "regional_fuel_markets.csv", index=False)
    zone_regional_fm.to_csv(
        out_folder / "zone_to_regional_fuel_market.csv", index=False
    )
    fuel_supply_curves.to_csv(out_folder / "fuel_supply_curves.csv", index=False)

    ###

    fuel_cost.to_csv(out_folder / "fuel_cost.csv", index=False)
    fuels_table.to_csv(out_folder / "fuels.csv", index=False)


def gen_projects_info_file(
    fuel_prices: pd.DataFrame,
    complete_gens: pd.DataFrame,
    settings: dict,
    out_folder: Path,
    gen_buildpre: pd.DataFrame,
):
    if settings.get("cogen_tech"):
        cogen_tech = settings["cogen_tech"]
    else:
        cogen_tech = {
            "Onshore Wind Turbine": False,
            "Biomass": False,
            "Conventional Hydroelectric": False,
            "Conventional Steam Coal": False,
            "Natural Gas Fired Combined Cycle": False,
            "Natural Gas Fired Combustion Turbine": False,
            "Natural Gas Steam Turbine": False,
            "Nuclear": False,
            "Solar Photovoltaic": False,
            "Hydroelectric Pumped Storage": False,
            "Offshore Wind Turbine": False,
            "OffShoreWind_Class1_Moderate_fixed_1": False,
            "Landbased Wind Turbine": False,
            "Small Hydroelectric": False,
            "NaturalGas_CCCCSAvgCF_Conservative": False,
            "NaturalGas_CCAvgCF_Moderate": False,
            "NaturalGas_CTAvgCF_Moderate": False,
            "Battery_*_Moderate": False,
            "NaturalGas_CCS100_Moderate": False,
            "heat_load_shifting": False,
            "UtilityPV_Class1_Moderate": False,
            "UtilityPV_Class1_Moderate_100": False,
        }
    if settings.get("baseload_tech"):
        baseload_tech = settings.get("baseload_tech")
    else:
        baseload_tech = {
            "Onshore Wind Turbine": False,
            "Biomass": False,
            "Conventional Hydroelectric": False,
            "Conventional Steam Coal": True,
            "Natural Gas Fired Combined Cycle": False,
            "Natural Gas Fired Combustion Turbine": False,
            "Natural Gas Steam Turbine": False,
            "Nuclear": True,
            "Solar Photovoltaic": False,
            "Hydroelectric Pumped Storage": False,
            "Offshore Wind Turbine": False,
            "OffShoreWind_Class1_Moderate_fixed_1": False,
            "Landbased Wind Turbine": False,
            "Small Hydroelectric": False,
            "NaturalGas_CCCCSAvgCF_Conservative": False,
            "NaturalGas_CCAvgCF_Moderate": False,
            "NaturalGas_CTAvgCF_Moderate": False,
            "Battery_*_Moderate": False,
            "NaturalGas_CCS100_Moderate": False,
            "heat_load_shifting": False,
            "UtilityPV_Class1_Moderate": False,
            "UtilityPV_Class1_Moderate_100": False,
        }
    if settings.get("energy_tech"):
        energy_tech = settings["energy_tech"]
    else:
        energy_tech = {
            "Onshore Wind Turbine": "Wind",
            "Biomass": "Bio Solid",
            "Conventional Hydroelectric": "Water",
            "Conventional Steam Coal": "Coal",
            "Natural Gas Fired Combined Cycle": "Naturalgas",
            "Natural Gas Fired Combustion Turbine": "Naturalgas",
            "Natural Gas Steam Turbine": "Naturalgas",
            "Nuclear": "Uranium",
            "Solar Photovoltaic": "Solar",
            "Hydroelectric Pumped Storage": "Water",
            "Offshore Wind Turbine": "Wind",
            "OffShoreWind_Class1_Moderate_fixed_1": "Wind",
            "Landbased Wind Turbine": "Wind",  ## add by RR because run into an erro of KeyError: 'LandbasedWind_Class1_Moderate_'
            "LandbasedWind_Class1_Moderate": "Wind",  ## add by RR because run into an erro of KeyError: 'LandbasedWind_Class1_Moderate_'
            "landbasedwind_class3_moderate": "Wind",  ## add by RR
            "Small Hydroelectric": "Water",
            "NaturalGas_CCCCSAvgCF_Conservative": "Naturalgas",
            "NaturalGas_CCAvgCF_Moderate": "Naturalgas",
            "NaturalGas_CTAvgCF_Moderate": "Naturalgas",
            "Battery_*_Moderate": "Electricity",
            "NaturalGas_CCS100_Moderate": "Naturalgas",
            "heat_load_shifting": False,
            "UtilityPV_Class1_Moderate": "Solar",
            "UtilityPV_Class1_Moderate_100": "Solar",
        }
    if settings.get("forced_outage_tech"):
        forced_outage_tech = settings["forced_outage_tech"]
    else:
        forced_outage_tech = {
            "Onshore Wind Turbine": 0.0,
            "Biomass": 0.04,
            "Conventional Hydroelectric": 0.05,
            "Conventional Steam Coal": 0.04,
            # "Natural Gas Fired Combined Cycle": 0.4,
            # "Natural Gas Fired Combustion Turbine": 0.4,
            # "Natural Gas Steam Turbine": 0.4,
            "Natural Gas Fired Combined Cycle": 0.04,
            "Natural Gas Fired Combustion Turbine": 0.04,
            "Natural Gas Steam Turbine": 0.04,
            "Nuclear": 0.04,
            "Solar Photovoltaic": 0.0,
            "Hydroelectric Pumped Storage": 0.05,
            "Offshore Wind Turbine": 0.05,
            "OffShoreWind_Class1_Moderate_fixed_1": 0.05,
            "Landbased Wind Turbine": 0.05,
            "Small Hydroelectric": 0.05,
            # "NaturalGas_CCCCSAvgCF_Conservative": 0.4,
            # "NaturalGas_CCAvgCF_Moderate": 0.4,
            # "NaturalGas_CTAvgCF_Moderate": 0.4,
            # "NaturalGas_CCS100_Moderate": 0.4,
            "NaturalGas_CCCCSAvgCF_Conservative": 0.04,
            "NaturalGas_CCAvgCF_Moderate": 0.04,
            "NaturalGas_CTAvgCF_Moderate": 0.04,
            "NaturalGas_CCS100_Moderate": 0.04,
            "Battery_*_Moderate": 0.02,
            "heat_load_shifting": False,
            "UtilityPV_Class1_Moderate": 0.0,
            "UtilityPV_Class1_Moderate_100": 0.0,
        }
    if settings.get("sched_outage_tech"):
        sched_outage_tech = settings["sched_outage_tech"]
    else:
        sched_outage_tech = {
            "Onshore Wind Turbine": 0.0,
            "Biomass": 0.06,
            "Conventional Hydroelectric": 0.05,
            "Conventional Steam Coal": 0.06,
            # "Natural Gas Fired Combined Cycle": 0.6,
            # "Natural Gas Fired Combustion Turbine": 0.6,
            # "Natural Gas Steam Turbine": 0.6,
            "Natural Gas Fired Combined Cycle": 0.06,
            "Natural Gas Fired Combustion Turbine": 0.06,
            "Natural Gas Steam Turbine": 0.06,
            "Nuclear": 0.06,
            "Solar Photovoltaic": 0.0,
            "Hydroelectric Pumped Storage": 0.05,
            "Offshore Wind Turbine": 0.01,
            "OffShoreWind_Class1_Moderate_fixed_1": 0.01,
            "Landbased Wind Turbine": 0.01,
            "Small Hydroelectric": 0.05,
            # "NaturalGas_CCCCSAvgCF_Conservative": 0.6,
            # "NaturalGas_CCAvgCF_Moderate": 0.6,
            # "NaturalGas_CTAvgCF_Moderate": 0.6,
            # "NaturalGas_CCS100_Moderate": 0.6,
            "NaturalGas_CCCCSAvgCF_Conservative": 0.06,
            "NaturalGas_CCAvgCF_Moderate": 0.06,
            "NaturalGas_CTAvgCF_Moderate": 0.06,
            "NaturalGas_CCS100_Moderate": 0.06,
            "Battery_*_Moderate": 0.01,
            "heat_load_shifting": False,
            "UtilityPV_Class1_Moderate": 0.0,
            "UtilityPV_Class1_Moderate_100": 0.0,
        }

    gen_project_info = generation_projects_info(
        complete_gens,
        settings.get("transmission_investment_cost")["spur"]["capex_mw_mile"],
        settings.get("retirement_ages"),
    )

    graph_tech_colors_data = {
        "gen_type": [
            "Biomass",
            "Coal",
            "Naturalgas",
            "Geothermal",
            "Hydro",
            "Nuclear",
            "Oil",
            "Solar",
            "Storage",
            "Waste",
            "Wave",
            "Wind",
            "Other",
        ],
        "color": [
            "green",
            "saddlebrown",
            "gray",
            "red",
            "royalblue",
            "blueviolet",
            "orange",
            "gold",
            "aquamarine",
            "black",
            "blue",
            "deepskyblue",
            "white",
        ],
    }
    graph_tech_colors_table = pd.DataFrame(graph_tech_colors_data)
    graph_tech_colors_table.insert(0, "map_name", "default")
    graph_tech_colors_table

    gen_type_tech = {
        "Onshore Wind Turbine": "Wind",
        "Biomass": "Biomass",
        "Conventional Hydroelectric": "Hydro",
        "Conventional Steam Coal": "Coal",
        "Natural Gas Fired Combined Cycle": "Naturalgas",
        "Natural Gas Fired Combustion Turbine": "Naturalgas",
        "Natural Gas Steam Turbine": "Naturalgas",
        "Nuclear": "Nuclear",
        "Solar Photovoltaic": "Solar",
        "Hydroelectric Pumped Storage": "Hydro",
        "Offshore Wind Turbine": "Wind",
        "OffShoreWind_Class1_Moderate_fixed_1": "Wind",
        "Landbased Wind Turbine": "Wind",  ## add by RR because run into an erro of KeyError: 'LandbasedWind_Class1_Moderate_'
        "LandbasedWind_Class1_Moderate": "Wind",
        "Small Hydroelectric": "Hydro",
        "NaturalGas_CCCCSAvgCF_Conservative": "Naturalgas",
        "NaturalGas_CCAvgCF_Moderate": "Naturalgas",
        "NaturalGas_CTAvgCF_Moderate": "Naturalgas",
        "Battery_*_Moderate": "Storage",
        "NaturalGas_CCS100_Moderate": "Naturalgas",
        "UtilityPV_Class1_Moderate": "Solar",
        "UtilityPV_Class1_Moderate_100": "Solar",
    }

    graph_tech_types_table = gen_project_info.drop_duplicates(subset="gen_tech")
    graph_tech_types_table["map_name"] = "default"
    graph_tech_types_table["energy_source"] = graph_tech_types_table[
        "gen_energy_source"
    ]

    cols = ["map_name", "gen_type", "gen_tech", "energy_source"]
    graph_tech_types_table = graph_tech_types_table[cols]

    fuels = fuel_prices["fuel"].unique()
    fuels = [fuel.capitalize() for fuel in fuels]
    non_fuel_table = graph_tech_types_table[
        ~graph_tech_types_table["energy_source"].isin(fuels)
    ]
    non_fuel_energy = list(set(non_fuel_table["energy_source"].to_list()))
    non_fuel_energy_table = pd.DataFrame(non_fuel_energy, columns=["energy_source"])

    # non_fuel_energy_table = pd.DataFrame(non_fuel_energy, columns=['energy_source'])

    gen_project_info.loc[
        gen_project_info["gen_energy_source"].isin(non_fuel_energy),
        "gen_full_load_heat_rate",
    ] = "."

    graph_tech_colors_table.to_csv(out_folder / "graph_tech_colors.csv", index=False)
    graph_tech_types_table.to_csv(out_folder / "graph_tech_types.csv", index=False)
    non_fuel_energy_table.to_csv(
        out_folder / "non_fuel_energy_sources.csv", index=False
    )
    # change the gen_capacity_limit_mw for those from gen_build_predetermined
    gen_project_info_new = pd.merge(
        gen_project_info, gen_buildpre, how="left", on="GENERATION_PROJECT"
    )
    gen_project_info_new.loc[
        gen_project_info_new["gen_predetermined_cap"].notna(), "gen_capacity_limit_mw"
    ] = gen_project_info_new[["gen_capacity_limit_mw", "gen_predetermined_cap"]].max(
        axis=1
    )
    gen_project_info = gen_project_info_new.drop(
        ["build_year", "gen_predetermined_cap", "gen_predetermined_storage_energy_mwh"],
        axis=1,
    )
    # remove the duplicated GENERATION_PROJECT from generation_projects_info .csv, and aggregate the "gen_capacity_limit_mw"
    gen_project_info["total_capacity"] = gen_project_info.groupby(
        ["GENERATION_PROJECT"]
    )["gen_capacity_limit_mw"].transform("sum")
    gen_project_info = gen_project_info.drop(
        ["gen_capacity_limit_mw"],
        axis=1,
    )
    gen_project_info.rename(
        columns={"total_capacity": "gen_capacity_limit_mw"}, inplace=True
    )
    gen_project_info = gen_project_info.drop_duplicates(subset="GENERATION_PROJECT")
    # SWITCH 2.0.7 changes file name from  "generation_projects_info.csv" to "gen_info.csv"
    gen_project_info.to_csv(out_folder / "gen_info.csv", index=False)

    ###############################################################
    ###### make tables for current policy (2030) of rps requirement.
    ESR_col = [col for col in gen_project_info.columns if col.startswith("ESR")]
    ESR_generators = gen_project_info[
        [
            col
            for col in gen_project_info
            if col.startswith("ESR") or col == "GENERATION_PROJECT"
        ]
    ]
    ESR_generators_long = pd.melt(
        ESR_generators, id_vars=["GENERATION_PROJECT"], value_vars=ESR_col
    )
    ESR_generators_long["PERIOD"] = settings.get("model_year")
    ESR_generators_long = ESR_generators_long[ESR_generators_long["value"] == 1].rename(
        columns={"variable": "ESR_PROGRAM", "GENERATION_PROJECT": "esr_gen"}
    )
    ESR_generators_long = ESR_generators_long[["ESR_PROGRAM", "PERIOD", "esr_gen"]]
    ESR_generators_long.to_csv(out_folder / "ESR_generators.csv", index=False)

    ###### make tables for current policy (2030) of offshore wind capacity requirement.
    min_cap_col = [
        col for col in gen_project_info.columns if col.startswith("MinCapTag")
    ]
    min_cap_generators = gen_project_info[
        [
            col
            for col in gen_project_info
            if col.startswith("MinCapTag") or col == "GENERATION_PROJECT"
        ]
    ]
    min_cap_generators_long = pd.melt(
        min_cap_generators, id_vars=["GENERATION_PROJECT"], value_vars=min_cap_col
    )
    min_cap_generators_long["PERIOD"] = settings.get("model_year")
    min_cap_generators_long = min_cap_generators_long[
        min_cap_generators_long["value"] == 1
    ].rename(
        columns={"variable": "MIN_CAP_PROGRAM", "GENERATION_PROJECT": "MIN_CAP_GEN"}
    )
    min_cap_generators_long = min_cap_generators_long[
        ["MIN_CAP_PROGRAM", "PERIOD", "MIN_CAP_GEN"]
    ]
    min_cap_generators_long.to_csv(out_folder / "min_cap_generators.csv", index=False)
    ###############################################################


def gen_prebuild_newbuild_info_files(
    gc: GeneratorClusters,
    all_fuel_prices,
    pudl_engine: sa.engine,
    scen_settings_dict: dict[dict],
    out_folder: Path,
    pg_engine: sa.engine,
    hydro_variability_new: pd.DataFrame,
):
    out_folder.mkdir(parents=True, exist_ok=True)
    first_year_settings = first_value(scen_settings_dict)
    all_gen = gc.create_all_generators()
    all_gen = add_misc_gen_values(all_gen, first_year_settings)
    all_gen = hydro_energy_to_power(
        all_gen,
        first_year_settings.get("hydro_factor"),
        first_year_settings.get("regional_hydro_factor", {}),
    )
    all_gen["Resource"] = all_gen["Resource"].str.rstrip("_")
    all_gen["technology"] = all_gen["technology"].str.rstrip("_")
    # all_gen["plant_id_eia"] = all_gen["plant_id_eia"].astype("Int64")
    # existing_gen = all_gen.loc[
    #     all_gen["plant_id_eia"].notna(), :
    # ]  # gc.create_region_technology_clusters()

    ##### add for greenfield scenario, edit at 08/07/2023
    if "Existing_Cap_MW" in all_gen.columns:
        print("Existing_Cap_MW column exists")
    else:
        all_gen["Existing_Cap_MW"] = 0

    existing_gen = all_gen.loc[all_gen["Existing_Cap_MW"] > 0, :]
    data_years = gc.settings.get("eia_data_years", [])
    if not isinstance(data_years, list):
        data_years = [data_years]
    data_years = [str(y) for y in data_years]
    s = f"""
        SELECT
            "plant_id_eia",
            "generator_id",
            "operational_status",
            "retirement_date",
            "planned_retirement_date",
            "current_planned_operating_date"
        FROM generators_eia860
        WHERE strftime('%Y',report_date) in ({','.join('?'*len(data_years))})
    """
    # generators_eia860 = pd.read_sql_table("generators_eia860", pudl_engine)
    generators_eia860 = pd.read_sql_query(
        s,
        pudl_engine,
        params=data_years,
        parse_dates=[
            "planned_retirement_date",
            "retirement_date",
            "current_planned_operating_date",
        ],
    )

    generators_entity_eia = pd.read_sql_table("generators_entity_eia", pudl_engine)
    # create copies of PUDL tables and filter to relevant columns
    pudl_gen = generators_eia860.copy()
    pudl_gen = pudl_gen[
        [
            "plant_id_eia",
            "generator_id",
            "operational_status",
            "retirement_date",
            "planned_retirement_date",
            "current_planned_operating_date",
        ]
    ]  #'utility_id_eia',

    pudl_gen_entity = generators_entity_eia.copy()
    pudl_gen_entity = pudl_gen_entity[
        ["plant_id_eia", "generator_id", "operating_date"]
    ]

    eia_Gen = gc.operating_860m
    eia_Gen = eia_Gen[
        [
            "utility_id_eia",
            "utility_name",
            "plant_id_eia",
            "plant_name",
            "generator_id",
            "operating_year",
            "planned_retirement_year",
        ]
    ]
    eia_Gen = eia_Gen.loc[eia_Gen["plant_id_eia"].notna(), :]

    # create identifier to connect to powergenome data
    eia_Gen["plant_gen_id"] = (
        eia_Gen["plant_id_eia"].astype(str) + "_" + eia_Gen["generator_id"]
    )

    eia_Gen_prop = gc.proposed_gens.reset_index()
    eia_Gen_prop = eia_Gen_prop[
        [
            # "utility_id_eia",
            # "utility_name",
            "plant_id_eia",
            # "plant_name",
            "generator_id",
            "planned_operating_year",
        ]
    ]
    eia_Gen_prop = eia_Gen_prop.loc[eia_Gen_prop["plant_id_eia"].notna(), :]
    eia_Gen_prop["plant_gen_id"] = (
        eia_Gen_prop["plant_id_eia"].astype(str) + "_" + eia_Gen_prop["generator_id"]
    )

    # create copies of potential_build_yr (powergenome)
    pg_build = gc.units_model.copy()
    if first_year_settings.get("derate_capacity"):
        pg_build = derate_by_capacity_factor(
            derate_techs=first_year_settings.get("derate_techs", []),
            unit_df=pg_build,
            existing_gen_df=existing_gen,
            cap_col=first_year_settings.get("capacity_col", "capacity_mw"),
        )
    pg_build = pg_build[
        [
            "plant_id_eia",
            "generator_id",
            "unit_id_pg",
            "planned_operating_year",
            "planned_retirement_date",
            "operating_date",
            "operating_year",
            "retirement_year",
            first_year_settings.get("capacity_col", "capacity_mw"),
            "capacity_mwh",
            "technology",
        ]
    ]

    retirement_ages = first_year_settings.get("retirement_ages")

    row_list = []
    for row in all_gen.itertuples():
        if isinstance(row.plant_id_eia, list):
            for plant_id, unit_id in zip(row.plant_id_eia, row.unit_id_pg):
                new_row = row._replace(plant_id_eia=plant_id, unit_id_pg=unit_id)
                row_list.append(new_row)
        else:
            row_list.append(row)
    all_gen_units = pd.DataFrame(row_list)
    all_gen_units["plant_id_eia"] = all_gen_units["plant_id_eia"].astype("Int64")

    # add in the plant+generator ids to pg_build and pudl tables (plant_id_eia + generator_id)
    pudl_gen = plant_gen_id(pudl_gen)
    pudl_gen_entity = plant_gen_id(pudl_gen_entity)
    pg_build = plant_gen_id(pg_build)

    # add in the plant+pudl id to the all_gen and pg_build tables (plant_id_eia + unit_pudl_id)
    pg_build = plant_pudl_id(pg_build)
    all_gen_units = plant_pudl_id(all_gen_units)

    gen_buildpre, gen_build_with_id = gen_build_predetermined(
        all_gen_units,
        pudl_gen,
        pudl_gen_entity,
        pg_build,
        {},  # manual_build_yr,
        eia_Gen,
        eia_Gen_prop,
        {},  # plant_gen_manual,
        {},  # plant_gen_manual_proposed,
        {},  # plant_gen_manual_retired,
        retirement_ages,
        first_year_settings.get("capacity_col", "capacity_mw"),
    )

    retired = gen_build_with_id.loc[
        gen_build_with_id["retirement_year"] < first_year_settings["model_year"], :
    ]
    retired_ids = retired["GENERATION_PROJECT"].to_list()

    # newbuild options
    periods_dict = {
        "new_gen": [],
        "load_curves": [],
    }
    planning_periods = []
    planning_period_start_yrs = []
    for year_settings in scen_settings_dict.values():
        # define new generators (period_ng)
        orig_gc_settings = gc.settings
        gc.settings = year_settings
        period_ng = gc.create_new_generators()
        gc.settings = orig_gc_settings

        period_ng["Resource"] = period_ng["Resource"].str.rstrip("_")
        period_ng["technology"] = period_ng["technology"].str.rstrip("_")
        period_ng["build_year"] = year_settings["model_year"]
        period_ng["GENERATION_PROJECT"] = period_ng["Resource"]
        if year_settings.get("co2_pipeline_filters") and year_settings.get(
            "co2_pipeline_cost_fn"
        ):
            period_ng = merge_co2_pipeline_costs(
                df=period_ng,
                co2_data_path=year_settings["input_folder"]
                / year_settings.get("co2_pipeline_cost_fn"),
                co2_pipeline_filters=year_settings["co2_pipeline_filters"],
                region_aggregations=year_settings.get("region_aggregations"),
                fuel_emission_factors=year_settings["fuel_emission_factors"],
                target_usd_year=year_settings.get("target_usd_year"),
            )

        periods_dict["new_gen"].append(period_ng)

        period_lc = make_final_load_curves(pg_engine, year_settings)
        periods_dict["load_curves"].append(period_lc)
        planning_periods.append(year_settings["model_year"])
        planning_period_start_yrs.append(year_settings["model_first_planning_year"])

    newgens = pd.concat(periods_dict["new_gen"], ignore_index=True)
    newgens = add_co2_costs_to_o_m(newgens)

    build_yr_list = gen_build_with_id["build_year"].to_list()
    # using gen_build_with_id because it has plants that were removed for the final gen_build_pred. (ie. build year=2020)
    gen_project = gen_build_with_id["GENERATION_PROJECT"].to_list()
    build_yr_plantid_dict = dict(zip(gen_project, build_yr_list))

    ###########################################################
    # check how to deal with the plants below in other models #
    ###########################################################
    # remove plants registered/filed after the first year of model year
    # otherwise it causes problems in switch post solve
    gen_buildpre = gen_buildpre.loc[
        gen_buildpre["build_year"] <= planning_period_start_yrs[0]
    ]
    to_remove_cap = (
        gen_buildpre.loc[gen_buildpre["build_year"] > planning_period_start_yrs[0]]
        .groupby("GENERATION_PROJECT", as_index=False)
        .agg(
            {
                "GENERATION_PROJECT": "first",
                "gen_predetermined_cap": "sum",
            }
        )
    )
    existing_gen["reduce_capacity"] = (
        existing_gen["Resource"]
        .map(to_remove_cap.set_index("GENERATION_PROJECT")["gen_predetermined_cap"])
        .fillna(0)
    )
    existing_gen["Existing_Cap_MW"] = (
        pd.to_numeric(existing_gen["Existing_Cap_MW"], errors="coerce")
        - existing_gen["reduce_capacity"]
    )
    existing_gen = existing_gen[existing_gen["Existing_Cap_MW"] > 0].drop(
        ["reduce_capacity"], axis=1
    )
    ###########################################################

    gen_build_costs = gen_build_costs_table(first_year_settings, gen_buildpre, newgens)
    # Create a complete list of existing and new-build options
    ## if running an operation model, remove all candidate projects.
    if first_year_settings.get("operation_model", False):
        newgens = pd.DataFrame()
    complete_gens = pd.concat([existing_gen, newgens]).drop_duplicates(
        subset=["Resource"]
    )
    complete_gens = add_misc_gen_values(complete_gens, first_year_settings)

    gen_projects_info_file(
        all_fuel_prices, complete_gens, first_year_settings, out_folder, gen_buildpre
    )

    ts_list = []
    tp_list = []
    hts_list = []
    htp_list = []
    load_list = []
    vcf_list = []
    gts_map_list = []
    water_nodes_list = []
    water_connections_list = []
    reservoirs_list = []
    hydro_pj_list = []
    water_node_tp_flows_list = []
    timepoint_start = 1
    for year_settings, period_lc, period_ng in zip(
        scen_settings_dict.values(),
        periods_dict["load_curves"],
        periods_dict["new_gen"],
    ):
        ## if running an operation model, remove all candidate projects.
        if year_settings.get("operation_model") is True:
            period_ng = pd.DataFrame()

        period_all_gen = pd.concat([existing_gen, period_ng])
        period_all_gen_variability = make_generator_variability(period_all_gen)
        period_all_gen_variability.columns = period_all_gen["Resource"]
        if "gen_is_baseload" in period_all_gen.columns:
            period_all_gen_variability = set_must_run_generation(
                period_all_gen_variability,
                period_all_gen.loc[
                    period_all_gen["gen_is_baseload"] == True, "Resource"
                ].to_list(),
            )

        # ####### add by Rangrang, need to discuss further about CF of hydros in MIS_D_MD
        # change the variability of hyfro generators in MIS_D_MS
        # the profiles for them were missing and were filled with 1, which does not make sense since
        # all variable resources should have a variable capacity factoe between 0-1.
        hydro_variability_new = hydro_variability_new.iloc[:8760]
        MIS_D_MS_hydro = [
            col
            for col in period_all_gen_variability.columns
            if "MIS_D_MS" in col
            if "hydro" in col
        ]
        for col in MIS_D_MS_hydro:
            period_all_gen_variability[col] = hydro_variability_new["MIS_D_MS"]

        if year_settings.get("reduce_time_domain") is True:
            for p in ["time_domain_periods", "time_domain_days_per_period"]:
                assert p in year_settings.keys()

            # results is a dict with keys "resource_profiles" (gen_variability), "load_profiles",
            # "time_series_mapping" (maps clusters sequentially to potential periods in year),
            # "ClusterWeights", etc. See PG for full details.
            results, representative_point, weights = kmeans_time_clustering(
                resource_profiles=period_all_gen_variability,
                load_profiles=period_lc,
                days_in_group=year_settings["time_domain_days_per_period"],
                num_clusters=year_settings["time_domain_periods"],
                include_peak_day=year_settings.get("include_peak_day", True),
                load_weight=year_settings.get("demand_weight_factor", 1),
                variable_resources_only=year_settings.get(
                    "variable_resources_only", True
                ),
            )

            period_lc = results["load_profiles"]
            period_variability = results["resource_profiles"]

            timeseries_df, timepoints_df = ts_tp_pg_kmeans(
                representative_point["slot"],
                weights,
                year_settings["time_domain_days_per_period"],
                year_settings["model_year"],
                year_settings["model_first_planning_year"],
            )
            timepoints_df["timepoint_id"] = range(
                timepoint_start, timepoint_start + len(timepoints_df)
            )
            timepoint_start = timepoints_df["timepoint_id"].max() + 1
            hydro_timepoints_df = hydro_timepoints_pg_kmeans(timepoints_df)
            hydro_timeseries_table = hydro_timeseries_pg_kmeans(
                period_all_gen,
                period_variability.loc[
                    :, period_all_gen.loc[period_all_gen["HYDRO"] == 1, "Resource"]
                ],
                hydro_timepoints_df,
            )
            (
                water_nodes,
                water_connections,
                reservoirs,
                hydro_pj,
                water_node_tp_flows,
            ) = hydro_system_module_tables(
                period_all_gen,
                period_variability.loc[
                    :, period_all_gen.loc[period_all_gen["HYDRO"] == 1, "Resource"]
                ],
                hydro_timepoints_df,
                flow_per_mw=1.02,
            )
            vcf = variable_cf_pg_kmeans(
                period_all_gen, period_variability, timepoints_df
            )

            loads = load_pg_kmeans(period_lc, timepoints_df)
            timepoints_tp_id = timepoints_df[
                "timepoint_id"
            ].to_list()  # timepoint_id list
            dummy_df = pd.DataFrame({"TIMEPOINT": timepoints_tp_id})
            dummy_df.insert(0, "LOAD_ZONE", "loadzone")
            dummy_df.insert(2, "zone_demand_mw", 0)
            loads = loads.append(dummy_df)
            graph_timestamp_map = graph_timestamp_map_kmeans(timepoints_df)
        else:
            if year_settings.get("full_time_domain") is True:
                timeseries_df, timepoints_df, timestamp_interval = timeseries_full(
                    period_lc,
                    year_settings["model_year"],
                    year_settings["model_first_planning_year"],
                    settings=year_settings,
                )
            else:
                timeseries_df, timepoints_df, timestamp_interval = timeseries(
                    period_lc,
                    year_settings["model_year"],
                    year_settings["model_first_planning_year"],
                    settings=year_settings,
                )

            timepoints_df["timepoint_id"] = range(
                timepoint_start, timepoint_start + len(timepoints_df)
            )
            timepoint_start = timepoints_df["timepoint_id"].max() + 1
            # create lists and dictionary for later use
            timepoints_timestamp = timepoints_df[
                "timestamp"
            ].to_list()  # timestamp list
            timepoints_tp_id = timepoints_df[
                "timepoint_id"
            ].to_list()  # timepoint_id list

            timepoints_dict = dict(
                zip(timepoints_timestamp, timepoints_tp_id)
            )  # {timestamp: timepoint_id}
            hydro_timepoints_df, hydro_timeseries_table = hydro_time_tables(
                period_all_gen,
                period_all_gen_variability,
                timepoints_df,
                year_settings["model_year"],
            )
            hydro_timepoints_df

            (
                water_nodes,
                water_connections,
                reservoirs,
                hydro_pj,
                water_node_tp_flows,
            ) = hydro_system_module_tables(
                period_all_gen,
                period_all_gen_variability.loc[
                    :, period_all_gen.loc[period_all_gen["HYDRO"] == 1, "Resource"]
                ],
                timepoints_df,
                flow_per_mw=1.02,
            )
            loads, loads_with_year_hour = loads_table(
                period_lc,
                timepoints_timestamp,
                timepoints_dict,
                year_settings["model_year"],
            )
            # for fuel_cost and regional_fuel_market issue
            dummy_df = pd.DataFrame({"TIMEPOINT": timepoints_tp_id})
            dummy_df.insert(0, "LOAD_ZONE", "loadzone")
            dummy_df.insert(2, "zone_demand_mw", 0)
            loads = loads.append(dummy_df)

            year_hour = loads_with_year_hour["year_hour"].to_list()

            vcf = variable_capacity_factors_table(
                period_all_gen_variability,
                year_hour,
                timepoints_dict,
                period_all_gen,
                year_settings["model_year"],
            )

            graph_timestamp_map = graph_timestamp_map_table(
                timeseries_df, timestamp_interval
            )

        gts_map_list.append(graph_timestamp_map)
        ts_list.append(timeseries_df)
        tp_list.append(timepoints_df)
        htp_list.append(hydro_timepoints_df)
        hts_list.append(hydro_timeseries_table)
        load_list.append(loads)
        vcf_list.append(vcf)
        water_nodes_list.append(water_nodes)
        water_connections_list.append(water_connections)
        reservoirs_list.append(reservoirs)
        hydro_pj_list.append(hydro_pj)
        water_node_tp_flows_list.append(water_node_tp_flows)

    if gts_map_list:
        graph_timestamp_map = pd.concat(gts_map_list, ignore_index=True)
        graph_timestamp_map.to_csv(out_folder / "graph_timestamp_map.csv", index=False)

    timeseries_df = pd.concat(ts_list, ignore_index=True)
    timepoints_df = pd.concat(tp_list, ignore_index=True)
    hydro_timepoints_df = pd.concat(htp_list, ignore_index=True)
    hydro_timeseries_table = pd.concat(hts_list, ignore_index=True)
    loads = pd.concat(load_list, ignore_index=True)
    vcf = pd.concat(vcf_list, ignore_index=True)

    water_nodes_df = pd.concat(water_nodes_list, ignore_index=True)
    water_connections_df = pd.concat(water_connections_list, ignore_index=True)
    reservoirs_df = pd.concat(reservoirs_list, ignore_index=True)
    hydro_pj_df = pd.concat(hydro_pj_list, ignore_index=True)
    water_node_tp_flows_df = pd.concat(water_node_tp_flows_list, ignore_index=True)

    water_nodes_df.to_csv(out_folder / "water_nodes.csv", index=False)
    water_connections_df.to_csv(out_folder / "water_connections.csv", index=False)
    reservoirs_df.to_csv(out_folder / "reservoirs.csv", index=False)
    hydro_pj_df.to_csv(out_folder / "hydro_generation_projects.csv", index=False)
    water_node_tp_flows_df.to_csv(out_folder / "water_node_tp_flows.csv", index=False)

    timeseries_df.to_csv(out_folder / "timeseries.csv", index=False)
    timepoints_df.to_csv(out_folder / "timepoints.csv", index=False)
    hydro_timepoints_df.to_csv(out_folder / "hydro_timepoints.csv", index=False)

    balancing_tables(year_settings, pudl_engine, all_gen_units, out_folder)
    hydro_timeseries_table.to_csv(out_folder / "hydro_timeseries.csv", index=False)
    loads.to_csv(out_folder / "loads.csv", index=False)
    vcf.to_csv(out_folder / "variable_capacity_factors.csv", index=False)

    # SWITCH 2.0.7 changes column names "gen_predetermined_cap", "gen_predetermined_storage_energy_mwh" to
    #  "build_gen_predetermined", "build_gen_energy_predetermined" in gen_build_predetermined.csv.
    gen_buildpre = gen_buildpre.rename(
        columns={
            "gen_predetermined_cap": "build_gen_predetermined",
            "gen_predetermined_storage_energy_mwh": "build_gen_energy_predetermined",
        }
    )
    gen_buildpre.to_csv(out_folder / "gen_build_predetermined.csv", index=False)
    gen_build_costs.to_csv(out_folder / "gen_build_costs.csv", index=False)


### edit by RR


def other_tables(
    scen_settings_dict,
    out_folder,
):
<<<<<<< HEAD
    rows = []

    for my, scen_settings in scen_settings_dict.items():
        # energy_share_req = create_policy_req(_settings, col_str_match="ESR")
        co2_cap = create_policy_req(scen_settings, col_str_match="CO_2")
        rows.append(
            {
                "period": my,
                # Mton to ton, the unit in PG is Mton; column name need to be updated.
                "carbon_cap_tco2_per_yr": co2_cap["CO_2_Max_Mtons_1"].sum() * 1000000,
                "carbon_cost_dollar_per_tco2": scen_settings.get(
                    "carbon_cost_dollar_per_tco2", "."
                ),
            }
        )

    carbon_policies_table = pd.DataFrame.from_records(rows)

    first_year_settings = first_value(scen_settings_dict)

    financials_table = pd.DataFrame(
        {"base_financial_year": [first_year_settings["atb_data_year"]]}
    )
    for name, default in [("interest_rate", 0.05), ("discount_rate", 0.03)]:
        if name in first_year_settings:
            financials_table[name] = first_year_settings[name]
        else:
            financials_table[name] = default
            print(
                f"\nNo {name} setting found (usually in switch_params.yml); "
                f"using default value of {default}."
            )
=======
    if settings.get("emission_policies_fn"):
        model_year = settings["model_year"]
        for i in model_year:
            # energy_share_req = create_policy_req(_settings, col_str_match="ESR")
            co2_cap = create_policy_req(settings, col_str_match="CO_2_Max")
            df = {
                "period": [i],
                "carbon_cap_tco2_per_yr": [
                    co2_cap["CO_2_Max_Mtons_1"].sum() * 1000000
                ],  # Mton to ton, the unit in PG is Mton; column name need to be updated.
                "carbon_cap_tco2_per_yr_CA": [
                    "."
                ],  # change this value if the CA policy module is included.
                "carbon_cost_dollar_per_tco2": [
                    "."
                ],  # change this value if you would like to look at the social cost instead og carbon cap.
            }
            if co2_cap is not None:
                # co2_cap = co2_cap.set_index("Region_description")
                co2_cap.index.name = None
                # need to update "CO2_PROGRAM" column in case of multiple carbon policy is applying,
                # for now, since there is only one program, input anay random number/ string: "one" for example.
                co2_cap["CO2_PROGRAM"] = "one"
                co2_cap["PERIOD"] = i
                co2_cap = pd.DataFrame(co2_cap)
                co2_cap.rename(
                    columns={
                        "Region_description": "LOAD_ZONE",
                        "CO_2_Max_Mtons_1": "zone_co2_cap",
                    },
                    inplace=True,
                )
                #  CHECK the data,whether there are zeros. if there are zeros and they referer to no policy
                # requirement in a specific zone. change zero to "." for switch inputs in a mean of infinity.
                co2_cap.loc[co2_cap["zone_co2_cap"] == 0, "zone_co2_cap"] = "."
                co2_cap = co2_cap[
                    ["CO2_PROGRAM", "PERIOD", "LOAD_ZONE", "zone_co2_cap"]
                ]

                co2_cap.to_csv(out_folder / "carbon_policies_regional.csv", index=False)

            energy_share_req = create_policy_req(settings, col_str_match="ESR")
            if energy_share_req is not None:
                ESR_col = [
                    col for col in energy_share_req.columns if col.startswith("ESR")
                ]
                energy_share_long = pd.melt(
                    energy_share_req, id_vars=["Region_description"], value_vars=ESR_col
                )
                energy_share_long = pd.DataFrame(energy_share_long)
                energy_share_long["PERIOD"] = i
                energy_share_long = energy_share_long.rename(
                    columns={
                        "variable": "ESR_PROGRAM",
                        "Region_description": "load_zone",
                        "value": "rps_share",
                    }
                )
                energy_share_long = energy_share_long[
                    ["ESR_PROGRAM", "PERIOD", "load_zone", "rps_share"]
                ]
                energy_share_long.to_csv(
                    out_folder / "ESR_requirement.csv", index=False
                )
    else:  # Based on REAM
        df = {
            # "period": [2030, 2040, 2050],
            # "carbon_cap_tco2_per_yr": [149423302.5, 76328672.3, 0],
            # "carbon_cap_tco2_per_yr_CA": [36292500, 11400000, 0],
            # "carbon_cost_dollar_per_tco2": [".", ".", "."],
            "period": [2050],
            "carbon_cap_tco2_per_yr": [0],
            "carbon_cap_tco2_per_yr_CA": [0],
            "carbon_cost_dollar_per_tco2": ["."],
        }
    carbon_policies_table = pd.DataFrame(df)
    # interest and discount based on REAM
    financials_data = {
        "base_financial_year": atb_data_year,
        "interest_rate": 0.05,
        "discount_rate": 0.05,
    }
    financials_table = pd.DataFrame(financials_data, index=[0])
    financials_table
>>>>>>> 60a91b0a

    periods_data = {
        "INVESTMENT_PERIOD": scen_settings_dict.keys(),
        "period_start": [
            s["model_first_planning_year"] for s in scen_settings_dict.values()
        ],
        "period_end": scen_settings_dict.keys(),  # convention for MIP studies
    }

    periods_table = pd.DataFrame(periods_data)
    periods_table
    # write switch version txt file
    file = open(out_folder / "switch_inputs_version.txt", "w")
    file.write("2.0.7")
    file.close()

    # this could potentially have different Voll for different segments, and it's
    # not clear what the difference is between the Voll and $/MWh columns. For
    # now, we just use the average of Voll across all segments.
    demand_segments = load_demand_segments(first_value(scen_settings_dict))
    lost_load_cost_table = pd.DataFrame(
        {"unserved_load_penalty": [demand_segments.loc[:, "Voll"].mean()]}
    )

    carbon_policies_table.to_csv(out_folder / "carbon_policies.csv", index=False)
    financials_table.to_csv(out_folder / "financials.csv", index=False)
    periods_table.to_csv(out_folder / "periods.csv", index=False)
    lost_load_cost_table.to_csv(out_folder / "lost_load_cost.csv", index=False)


from powergenome.generators import load_ipm_shapefile
from powergenome.GenX import (
    network_line_loss,
    network_max_reinforcement,
    network_reinforcement_cost,
    add_cap_res_network,
)
from powergenome.transmission import (
    agg_transmission_constraints,
    transmission_line_distance,
)
from powergenome.util import init_pudl_connection, load_settings, check_settings
from statistics import mean


def transmission_tables(scen_settings_dict, out_folder, pg_engine):
    """
    pulling in information from PowerGenome transmission notebook
    Schivley Greg, PowerGenome, (2022), GitHub repository,
        https://github.com/PowerGenome/PowerGenome/blob/master/notebooks/Transmission.ipynb
    """
    # we just use settings for the first year, since these don't change across
    # years in the model
    settings = first_value(scen_settings_dict)
    model_regions = settings["model_regions"]

    transmission = agg_transmission_constraints(pg_engine=pg_engine, settings=settings)

    ## transmission lines
    # pulled from SWITCH load_zones file
    # need zone_dbid information to populate transmission_line column
    def load_zones_table(regions, zone_ccs_distance_km):
        load_zones = pd.DataFrame(
            columns=["LOAD_ZONE", "zone_ccs_distance_km", "zone_dbid"]
        )
        load_zones["LOAD_ZONE"] = regions
        load_zones["zone_ccs_distance_km"] = 0  # set to default 0
        load_zones["zone_dbid"] = range(1, len(regions) + 1)
        return load_zones

    model_regions = settings.get("model_regions")
    load_zones = load_zones_table(model_regions, zone_ccs_distance_km=0)
    zone_dict = dict(
        zip(load_zones["LOAD_ZONE"].to_list(), load_zones["zone_dbid"].to_list())
    )
    if not settings.get("user_transmission_costs"):
        model_regions_gdf = load_ipm_shapefile(settings)

        transmission_line_distance(
            trans_constraints_df=transmission,
            ipm_shapefile=model_regions_gdf,
            settings=settings,
        )

        line_loss = network_line_loss(transmission=transmission, settings=settings)
        reinforcement_cost = network_reinforcement_cost(
            transmission=transmission, settings=settings
        )
        max_reinforcement = network_max_reinforcement(
            transmission=transmission, settings=settings
        )
        transmission = agg_transmission_constraints(
            pg_engine=pg_engine, settings=settings
        )
        add_cap = add_cap_res_network(transmission, settings)

        tx_capex_mw_mile_dict = settings.get("transmission_investment_cost")["tx"][
            "capex_mw_mile"
        ]

        def region_avg(tx_capex_mw_mile_dict, region1, region2):
            r1_value = tx_capex_mw_mile_dict[region1]
            r2_value = tx_capex_mw_mile_dict[region2]
            r_avg = mean([r1_value, r2_value])
            return r_avg

        def create_transm_line_col(lz1, lz2, zone_dict):
            t_line = zone_dict[lz1] + "-" + zone_dict[lz2]
            return t_line

        transmission_lines = transmission_lines_table(
            line_loss, add_cap, tx_capex_mw_mile_dict, zone_dict, settings
        )
        transmission_lines

        trans_capital_cost_per_mw_km = (
            min(
                settings.get("transmission_investment_cost")["tx"][
                    "capex_mw_mile"
                ].values()
            )
            / 1.60934
        )
    else:
        transmission_lines = pd.read_csv(
            settings["input_folder"] / settings["user_transmission_costs"]
        )
        # Adjust dollar year of transmission costs
        if settings.get("target_usd_year"):
            adjusted_annuities = []
            adjusted_costs = []
            for row in transmission_lines.itertuples():
                adj_annuity = inflation_price_adjustment(
                    row.total_interconnect_annuity_mw,
                    row.dollar_year,
                    settings.get("target_usd_year"),
                ).round(0)
                adjusted_annuities.append(adj_annuity)

                adj_cost = inflation_price_adjustment(
                    row.total_interconnect_cost_mw,
                    row.dollar_year,
                    settings.get("target_usd_year"),
                ).round(0)
                adjusted_costs.append(adj_cost)
            transmission_lines["total_interconnect_annuity_mw"] = adjusted_annuities
            transmission_lines["total_interconnect_cost_mw"] = adjusted_costs
            transmission_lines["adjusted_dollar_year"] = settings.get("target_usd_year")

        transmission_lines["tz1_dbid"] = transmission_lines["start_region"].map(
            zone_dict
        )

        transmission["start_region"] = (
            transmission["transmission_path_name"].str.split("_to_").str[0]
        )
        transmission["dest_region"] = (
            transmission["transmission_path_name"].str.split("_to_").str[1]
        )
        # fix the values of existing_trans_cap for the mismatched rows
        transmission_lines["line"] = (
            transmission_lines["start_region"].astype(str)
            + " "
            + transmission_lines["dest_region"].astype(str)
        )
        transmission_lines["sorted_line"] = [
            " ".join(sorted(x.split())) for x in transmission_lines["line"].tolist()
        ]
        transmission["line"] = (
            transmission["start_region"].astype(str)
            + " "
            + transmission["dest_region"].astype(str)
        )
        transmission["sorted_line"] = [
            " ".join(sorted(x.split())) for x in transmission["line"].tolist()
        ]
        transmission_lines = pd.merge(
            transmission_lines,
            transmission[["sorted_line", "Line_Max_Flow_MW"]],
            how="left",
        )

        transmission_lines = tx_cost_transform(transmission_lines)
        transmission_lines["tz2_dbid"] = transmission_lines["dest_region"].map(
            zone_dict
        )
        transmission_lines = transmission_lines.rename(
            columns={"start_region": "trans_lz1", "dest_region": "trans_lz2"}
        )
        transmission_lines["trans_dbid"] = range(1, len(transmission_lines) + 1)
        transmission_lines["trans_derating_factor"] = 0.95
        trans_capital_cost_per_mw_km = transmission_lines["cost_per_mw-km"].min()
        transmission_lines["TRANSMISSION_LINE"] = (
            transmission_lines["tz1_dbid"].astype(str)
            + "-"
            + transmission_lines["tz2_dbid"].astype(str)
        )
        transmission_lines = transmission_lines[
            [
                "TRANSMISSION_LINE",
                "trans_lz1",
                "trans_lz2",
                "trans_length_km",
                "trans_efficiency",
                "existing_trans_cap",
                "trans_dbid",
                "trans_derating_factor",
                "trans_terrain_multiplier",
                "trans_new_build_allowed",
            ]
        ]
        # transmission_lines["existing_trans_cap"] = transmission_lines[
        #     "existing_trans_cap"
        # ].replace("", 0)
        transmission_lines.fillna(0, inplace=True)
    trans_params_table = pd.DataFrame(
        {
            "trans_capital_cost_per_mw_km": trans_capital_cost_per_mw_km,
            "trans_lifetime_yrs": 60,  # it was 20, now change to 60 for national_emm comparison by RR
            "trans_fixed_om_fraction": settings.get("trans_fixed_om_fraction", 0.0),
        },
        index=[0],
    )
    trans_params_table

    transmission_lines.to_csv(out_folder / "transmission_lines.csv", index=False)
    trans_params_table.to_csv(out_folder / "trans_params.csv", index=False)


import ast
import itertools
from statistics import mode


def balancing_tables(settings, pudl_engine, all_gen, out_folder):
    IPM_regions = settings.get("model_regions")
    bal_areas, zone_bal_areas = balancing_areas(
        pudl_engine,
        IPM_regions,
        all_gen,
        quickstart_res_load_frac=0.03,
        quickstart_res_wind_frac=0.05,
        quickstart_res_solar_frac=0.05,
        spinning_res_load_frac=".",
        spinning_res_wind_frac=".",
        spinning_res_solar_frac=".",
    )

    bal_areas

    # adding in the dummy loadzone for the fuel_cost / regional_fuel_market issue
    zone_bal_areas.loc[len(zone_bal_areas.index)] = ["loadzone", "BANC"]
    zone_bal_areas

    bal_areas.to_csv(out_folder / "balancing_areas.csv", index=False)
    zone_bal_areas.to_csv(out_folder / "zone_balancing_areas.csv", index=False)


def main(
    settings_file: str,
    results_folder: str,
    # case_id: Annotated[Optional[List[str]], typer.Option()] = None,
    # year: Annotated[Optional[List[float]], typer.Option()] = None,
    case_id: List[str] = None,
    year: List[int] = None,
    myopic: bool = False,
):
    """Create inputs for the Switch model using PowerGenome data

    Example usage:

    $ python pg_to_switch.py settings results --case-id case1 --case-id case2 --year 2030

    Parameters
    ----------
    settings_file : str
        The path to a YAML file or folder of YAML files with settings parameters
    results_folder : str
        The folder where results will be saved
    case_id : Annotated[List[str], typer.Option, optional
        A list of case IDs, by default None. If using from CLI, provide a single case ID
        after each flag
    year : Annotated[List[int], typer.Option, optional
        A list of years, by default None. If using from CLI, provide a single year
        after each flag
    myopic : bool, optional
        A flag indicating whether to create model inputs in myopic mode (separate
        models for each study year) or as a single multi-year model (default).
        If only one year is chosen with the --year flag, this will have no effect.
    """
    cwd = Path.cwd()
    out_folder = cwd / results_folder
    out_folder.mkdir(parents=True, exist_ok=True)
    # Load settings, create db connections, and build dictionary of settings across
    # cases/years

    settings = load_settings(path=settings_file)
    pudl_engine, pudl_out, pg_engine = init_pudl_connection(
        freq="AS",
        start_year=min(settings.get("eia_data_years")),
        end_year=max(settings.get("eia_data_years")),
    )
    check_settings(settings, pg_engine)
    input_folder = cwd / settings["input_folder"]
    settings["input_folder"] = input_folder

    # note: beginning Feb. 2024, we no longer filter the settings dictionary
    # down to the specified years; instead we allow it to hold all available
    # data (possibly more than needed), and draw from it as needed for each
    # scenario.

    # get dataframe of scenario descriptions
    scen_def_fn = input_folder / settings["scenario_definitions_fn"]
    scenario_definitions = pd.read_csv(scen_def_fn)

    # filter scenarios to match requested case_id(s) and year(s) if any
    # note: typer gives an empty list (not None) if no options are specified
    if case_id:
        filter_cases = case_id
    else:
        filter_cases = scenario_definitions.case_id.unique()

    if year:
        filter_years = year
    else:
        filter_years = scenario_definitions.year.unique()

    scenario_definitions = scenario_definitions.loc[
        (
            scenario_definitions["case_id"].isin(filter_cases)
            & scenario_definitions["year"].isin(filter_years)
        ),
        :,
    ]

    if scenario_definitions.empty:
        if case_id or year:
            extra = " matching the requested case_id(s) or year(s)"
        print(f"WARNING: No scenarios{extra} were found in {scen_def_fn}.\n")
    else:
        print("\nPreparing models for the following cases and years:")
        print(scenario_definitions[["case_id", "year"]].to_string(index=False))
        print()

        missing = set(case_id).difference(set(scenario_definitions["case_id"]))
        if missing:
            print(
                f"WARNING: requested case(s) {missing} were not found in {scen_def_fn}.\n"
            )
        missing = set(year).difference(set(scenario_definitions["year"]))
        if missing:
            print(
                f"WARNING: requested year(s) {missing} were not found in {scen_def_fn}.\n"
            )
        # if case_id and year and len(found) < len(filter_cases) * len(filter_years):
        #     print(f"Note that not every combination of case_id and year specified on the command line was defined in {scen_def_fn}.")

    # build scenario_settings dict, with scenario-specific values for each
    # scenario. scenario_settings will have keys for all available years, then
    # all available cases within that year (possibly mixed case-year
    # combinations)
    scenario_settings = build_scenario_settings(settings, scenario_definitions)

    # convert scenario_settings dict from year/case to case/year so we can easily
    # retrieve all years for each case later
    case_settings = {}
    for y, cases in scenario_settings.items():
        for c, case_year_settings in cases.items():
            case_settings.setdefault(c, {})[y] = case_year_settings

    # load hydro_variability_new, and need to add variability for region 'MIS_D_MS'
    # by copying values from ' MIS_AR'
    hydro_var = pd.read_csv(input_folder / settings["hydro_variability_fn"])
    hydro_var["MIS_D_MS"] = hydro_var["MIS_AR"].values
    hydro_variability_new = hydro_var.copy()

    if myopic:
        # run each case/year separately; split the settings for each year into
        # separate dicts and process them individually
        to_run = [
            (c, {y: year_settings})
            for c, scen_settings_dict in case_settings
            for y, year_settings in scen_settings_dict.items()
        ]
    else:
        # run all years together within each case
        to_run = list(case_settings.items())

    # Run through the different cases and save files in a new folder for each.
    # (Should switch the case_id/year layers in scenario settings dictionary.)
    for c, scen_settings_dict in to_run:
        # c is case_id for this case
        # scen_settings_dict has all settings for this case, organized by year
        print(f"\nstarting case {c}")
        case_folder = out_folder / c
        case_folder.mkdir(parents=True, exist_ok=True)

<<<<<<< HEAD
        first_year_settings = first_value(scen_settings_dict)
        final_year_settings = final_value(scen_settings_dict)

        # # retrieve gc for this case, using settings for first year so we get all
        # # plants that survive up to that point (using last year would exclude
        # # plants that retire during the study)
        # gc = GeneratorClusters(pudl_engine, pudl_out, pg_engine, first_year_settings)

        # # gc.fuel_prices already spans all years. We assume any added fuels show
        # # up in the last year of the study. Then add_user_fuel_prices() adds them
        # # to all years of the study (it only accepts one price for all years).
        # all_fuel_prices = add_user_fuel_prices(final_year_settings, gc.fuel_prices)

        # # generate Switch input tables from the PowerGenome settings/data
        # gen_prebuild_newbuild_info_files(
        #     gc,
        #     all_fuel_prices,
        #     pudl_engine,
        #     scen_settings_dict,
        #     case_folder,
        #     pg_engine,
        #     hydro_variability_new,
        # )
        # fuel_files(
        #     fuel_prices=all_fuel_prices,
        #     planning_years=list(scen_settings_dict.keys()),
        #     regions=final_year_settings["model_regions"],
        #     fuel_region_map=final_year_settings["aeo_fuel_region_map"],
        #     fuel_emission_factors=final_year_settings["fuel_emission_factors"],
        #     out_folder=case_folder,
        # )
=======
        settings["case_id"] = (
            case_id  # add by Rangrang to make 'GenX.create_policy_req' work for this script.
        )

        settings_list = []
        case_years = []
        case_start_years = []
        for year in settings["model_year"]:
            case_years.append(scenario_settings[year][case_id]["model_year"])
            settings_list.append(scenario_settings[year][case_id])
            case_start_years.append(
                scenario_settings[year][case_id]["model_first_planning_year"]
            )

        gc = GeneratorClusters(pudl_engine, pudl_out, pg_engine, settings_list[0])
        all_fuel_prices = add_user_fuel_prices(
            scenario_settings[year][case_id], gc.fuel_prices
        )

        # write Minimum_capacity_requirement.csv table for the current policy of offshore wind capacity target
        min_cap_requirement = min_cap_req(scenario_settings[year][case_id])
        min_cap_requirement["PERIOD"] = year
        min_cap_requirement = min_cap_requirement.rename(
            columns={
                "MinCapReqConstraint": "MIN_CAP_PROGRAM",
                "Min_MW": "min_MW",
                "Constraint_Description": "program_description",
            }
        )
        min_cap_requirement["MIN_CAP_PROGRAM"] = "MinCapTag_" + min_cap_requirement[
            "MIN_CAP_PROGRAM"
        ].astype(str)
        min_cap_requirement = min_cap_requirement[
            ["MIN_CAP_PROGRAM", "PERIOD", "min_MW", "program_description"]
        ]
        min_cap_requirement.to_csv(case_folder / "min_cap_requirement.csv", index=False)
        gen_prebuild_newbuild_info_files(
            gc,
            all_fuel_prices,
            pudl_engine,
            settings_list,
            case_years,
            case_folder,
            pg_engine,
            hydro_variability_new,
        )
        fuel_files(
            fuel_prices=all_fuel_prices,
            planning_years=case_years,
            regions=settings["model_regions"],
            fuel_region_map=settings["aeo_fuel_region_map"],
            fuel_emission_factors=settings["fuel_emission_factors"],
            out_folder=case_folder,
        )
        # other_tables(atb_data_year=settings["atb_data_year"], out_folder=case_folder)
>>>>>>> 60a91b0a
        other_tables(
            scen_settings_dict=scen_settings_dict,
            out_folder=case_folder,
        )

        transmission_tables(
            scen_settings_dict,
            case_folder,
            pg_engine,
        )


if __name__ == "__main__":
    typer.run(main)<|MERGE_RESOLUTION|>--- conflicted
+++ resolved
@@ -1054,57 +1054,36 @@
     scen_settings_dict,
     out_folder,
 ):
-<<<<<<< HEAD
-    rows = []
-
-    for my, scen_settings in scen_settings_dict.items():
-        # energy_share_req = create_policy_req(_settings, col_str_match="ESR")
-        co2_cap = create_policy_req(scen_settings, col_str_match="CO_2")
-        rows.append(
-            {
-                "period": my,
-                # Mton to ton, the unit in PG is Mton; column name need to be updated.
-                "carbon_cap_tco2_per_yr": co2_cap["CO_2_Max_Mtons_1"].sum() * 1000000,
-                "carbon_cost_dollar_per_tco2": scen_settings.get(
-                    "carbon_cost_dollar_per_tco2", "."
-                ),
-            }
-        )
-
-    carbon_policies_table = pd.DataFrame.from_records(rows)
-
+    # get first year settings, which include any generic, cross-year settings
     first_year_settings = first_value(scen_settings_dict)
 
-    financials_table = pd.DataFrame(
-        {"base_financial_year": [first_year_settings["atb_data_year"]]}
-    )
-    for name, default in [("interest_rate", 0.05), ("discount_rate", 0.03)]:
-        if name in first_year_settings:
-            financials_table[name] = first_year_settings[name]
-        else:
-            financials_table[name] = default
-            print(
-                f"\nNo {name} setting found (usually in switch_params.yml); "
-                f"using default value of {default}."
-            )
-=======
-    if settings.get("emission_policies_fn"):
-        model_year = settings["model_year"]
-        for i in model_year:
-            # energy_share_req = create_policy_req(_settings, col_str_match="ESR")
-            co2_cap = create_policy_req(settings, col_str_match="CO_2_Max")
-            df = {
-                "period": [i],
-                "carbon_cap_tco2_per_yr": [
-                    co2_cap["CO_2_Max_Mtons_1"].sum() * 1000000
-                ],  # Mton to ton, the unit in PG is Mton; column name need to be updated.
-                "carbon_cap_tco2_per_yr_CA": [
-                    "."
-                ],  # change this value if the CA policy module is included.
-                "carbon_cost_dollar_per_tco2": [
-                    "."
-                ],  # change this value if you would like to look at the social cost instead og carbon cap.
-            }
+    if first_year_settings.get("emission_policies_fn"):
+
+        # create carbon_policies.csv file to define a single carbon cap across all
+        # regions (users can turn this on or off by including the carbon_policies
+        # module)
+        co2_rows = []
+        for my, scen_settings in scen_settings_dict.items():
+            co2_cap = create_policy_req(scen_settings, col_str_match="CO_2_Max_Mtons")
+            co2_rows.append(
+                {
+                    "period": my,
+                    # Mton to ton, the unit in PG is Mton; column name need to be updated.
+                    "carbon_cap_tco2_per_yr": co2_cap["CO_2_Max_Mtons_1"].sum()
+                    * 1000000,
+                    "carbon_cost_dollar_per_tco2": scen_settings.get(
+                        "carbon_cost_dollar_per_tco2", "."
+                    ),
+                }
+            )
+
+        carbon_policies_table = pd.DataFrame.from_records(co2_rows)
+        carbon_policies_table.to_csv(out_folder / "carbon_policies.csv", index=False)
+
+        # create carbon_policies_regional.csv with policies on a regional basis
+        for i, scen_settings in scen_settings_dict.items():
+            # TODO: aggregate across years instead of writing each year separately
+            co2_cap = create_policy_req(scen_settings, col_str_match="CO_2_Max_Mtons")
             if co2_cap is not None:
                 # co2_cap = co2_cap.set_index("Region_description")
                 co2_cap.index.name = None
@@ -1129,7 +1108,8 @@
 
                 co2_cap.to_csv(out_folder / "carbon_policies_regional.csv", index=False)
 
-            energy_share_req = create_policy_req(settings, col_str_match="ESR")
+            # create ESR_requirement.csv with clean energy standards / RPS requirements
+            energy_share_req = create_policy_req(scen_settings, col_str_match="ESR")
             if energy_share_req is not None:
                 ESR_col = [
                     col for col in energy_share_req.columns if col.startswith("ESR")
@@ -1152,27 +1132,21 @@
                 energy_share_long.to_csv(
                     out_folder / "ESR_requirement.csv", index=False
                 )
-    else:  # Based on REAM
-        df = {
-            # "period": [2030, 2040, 2050],
-            # "carbon_cap_tco2_per_yr": [149423302.5, 76328672.3, 0],
-            # "carbon_cap_tco2_per_yr_CA": [36292500, 11400000, 0],
-            # "carbon_cost_dollar_per_tco2": [".", ".", "."],
-            "period": [2050],
-            "carbon_cap_tco2_per_yr": [0],
-            "carbon_cap_tco2_per_yr_CA": [0],
-            "carbon_cost_dollar_per_tco2": ["."],
-        }
-    carbon_policies_table = pd.DataFrame(df)
-    # interest and discount based on REAM
-    financials_data = {
-        "base_financial_year": atb_data_year,
-        "interest_rate": 0.05,
-        "discount_rate": 0.05,
-    }
-    financials_table = pd.DataFrame(financials_data, index=[0])
-    financials_table
->>>>>>> 60a91b0a
+
+    # interest and discount rates in financials.csv
+    financials_table = pd.DataFrame(
+        {"base_financial_year": [first_year_settings["atb_data_year"]]}
+    )
+    for name, default in [("interest_rate", 0.05), ("discount_rate", 0.03)]:
+        if name in first_year_settings:
+            financials_table[name] = first_year_settings[name]
+        else:
+            financials_table[name] = default
+            print(
+                f"\nNo {name} setting found (usually in switch_params.yml); "
+                f"using default value of {default}."
+            )
+    financials_table.to_csv(out_folder / "financials.csv", index=False)
 
     periods_data = {
         "INVESTMENT_PERIOD": scen_settings_dict.keys(),
@@ -1181,13 +1155,8 @@
         ],
         "period_end": scen_settings_dict.keys(),  # convention for MIP studies
     }
-
     periods_table = pd.DataFrame(periods_data)
-    periods_table
-    # write switch version txt file
-    file = open(out_folder / "switch_inputs_version.txt", "w")
-    file.write("2.0.7")
-    file.close()
+    periods_table.to_csv(out_folder / "periods.csv", index=False)
 
     # this could potentially have different Voll for different segments, and it's
     # not clear what the difference is between the Voll and $/MWh columns. For
@@ -1196,11 +1165,11 @@
     lost_load_cost_table = pd.DataFrame(
         {"unserved_load_penalty": [demand_segments.loc[:, "Voll"].mean()]}
     )
-
-    carbon_policies_table.to_csv(out_folder / "carbon_policies.csv", index=False)
-    financials_table.to_csv(out_folder / "financials.csv", index=False)
-    periods_table.to_csv(out_folder / "periods.csv", index=False)
     lost_load_cost_table.to_csv(out_folder / "lost_load_cost.csv", index=False)
+
+    # write switch version txt file
+    with open(out_folder / "switch_inputs_version.txt", "w") as file:
+        file.write("2.0.7")
 
 
 from powergenome.generators import load_ipm_shapefile
@@ -1570,7 +1539,6 @@
         case_folder = out_folder / c
         case_folder.mkdir(parents=True, exist_ok=True)
 
-<<<<<<< HEAD
         first_year_settings = first_value(scen_settings_dict)
         final_year_settings = final_value(scen_settings_dict)
 
@@ -1602,63 +1570,6 @@
         #     fuel_emission_factors=final_year_settings["fuel_emission_factors"],
         #     out_folder=case_folder,
         # )
-=======
-        settings["case_id"] = (
-            case_id  # add by Rangrang to make 'GenX.create_policy_req' work for this script.
-        )
-
-        settings_list = []
-        case_years = []
-        case_start_years = []
-        for year in settings["model_year"]:
-            case_years.append(scenario_settings[year][case_id]["model_year"])
-            settings_list.append(scenario_settings[year][case_id])
-            case_start_years.append(
-                scenario_settings[year][case_id]["model_first_planning_year"]
-            )
-
-        gc = GeneratorClusters(pudl_engine, pudl_out, pg_engine, settings_list[0])
-        all_fuel_prices = add_user_fuel_prices(
-            scenario_settings[year][case_id], gc.fuel_prices
-        )
-
-        # write Minimum_capacity_requirement.csv table for the current policy of offshore wind capacity target
-        min_cap_requirement = min_cap_req(scenario_settings[year][case_id])
-        min_cap_requirement["PERIOD"] = year
-        min_cap_requirement = min_cap_requirement.rename(
-            columns={
-                "MinCapReqConstraint": "MIN_CAP_PROGRAM",
-                "Min_MW": "min_MW",
-                "Constraint_Description": "program_description",
-            }
-        )
-        min_cap_requirement["MIN_CAP_PROGRAM"] = "MinCapTag_" + min_cap_requirement[
-            "MIN_CAP_PROGRAM"
-        ].astype(str)
-        min_cap_requirement = min_cap_requirement[
-            ["MIN_CAP_PROGRAM", "PERIOD", "min_MW", "program_description"]
-        ]
-        min_cap_requirement.to_csv(case_folder / "min_cap_requirement.csv", index=False)
-        gen_prebuild_newbuild_info_files(
-            gc,
-            all_fuel_prices,
-            pudl_engine,
-            settings_list,
-            case_years,
-            case_folder,
-            pg_engine,
-            hydro_variability_new,
-        )
-        fuel_files(
-            fuel_prices=all_fuel_prices,
-            planning_years=case_years,
-            regions=settings["model_regions"],
-            fuel_region_map=settings["aeo_fuel_region_map"],
-            fuel_emission_factors=settings["fuel_emission_factors"],
-            out_folder=case_folder,
-        )
-        # other_tables(atb_data_year=settings["atb_data_year"], out_folder=case_folder)
->>>>>>> 60a91b0a
         other_tables(
             scen_settings_dict=scen_settings_dict,
             out_folder=case_folder,
